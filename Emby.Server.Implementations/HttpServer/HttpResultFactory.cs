using System;
using System.Collections.Generic;
using System.Globalization;
using System.IO;
using System.IO.Compression;
using System.Net;
using System.Runtime.Serialization;
using System.Text;
using System.Threading.Tasks;
using System.Xml;
using Emby.Server.Implementations.Services;
using MediaBrowser.Common.Extensions;
using MediaBrowser.Controller.Net;
using MediaBrowser.Model.IO;
using MediaBrowser.Model.Serialization;
using MediaBrowser.Model.Services;
using Microsoft.Extensions.Logging;
using IRequest = MediaBrowser.Model.Services.IRequest;
using MimeTypes = MediaBrowser.Model.Net.MimeTypes;

namespace Emby.Server.Implementations.HttpServer
{
    /// <summary>
    /// Class HttpResultFactory
    /// </summary>
    public class HttpResultFactory : IHttpResultFactory
    {
        /// <summary>
        /// The _logger
        /// </summary>
        private readonly ILogger _logger;
        private readonly IFileSystem _fileSystem;
        private readonly IJsonSerializer _jsonSerializer;

        private IBrotliCompressor _brotliCompressor;

        /// <summary>
        /// Initializes a new instance of the <see cref="HttpResultFactory" /> class.
        /// </summary>
        public HttpResultFactory(ILoggerFactory loggerfactory, IFileSystem fileSystem, IJsonSerializer jsonSerializer, IBrotliCompressor brotliCompressor)
        {
            _fileSystem = fileSystem;
            _jsonSerializer = jsonSerializer;
            _brotliCompressor = brotliCompressor;
            _logger = loggerfactory.CreateLogger("HttpResultFactory");
        }

        /// <summary>
        /// Gets the result.
        /// </summary>
        /// <param name="content">The content.</param>
        /// <param name="contentType">Type of the content.</param>
        /// <param name="responseHeaders">The response headers.</param>
        /// <returns>System.Object.</returns>
        public object GetResult(IRequest requestContext, byte[] content, string contentType, IDictionary<string, string> responseHeaders = null)
        {
            return GetHttpResult(requestContext, content, contentType, true, responseHeaders);
        }

        public object GetResult(string content, string contentType, IDictionary<string, string> responseHeaders = null)
        {
            return GetHttpResult(null, content, contentType, true, responseHeaders);
        }

        public object GetResult(IRequest requestContext, Stream content, string contentType, IDictionary<string, string> responseHeaders = null)
        {
            return GetHttpResult(requestContext, content, contentType, true, responseHeaders);
        }

        public object GetResult(IRequest requestContext, string content, string contentType, IDictionary<string, string> responseHeaders = null)
        {
            return GetHttpResult(requestContext, content, contentType, true, responseHeaders);
        }

        public object GetRedirectResult(string url)
        {
            var responseHeaders = new Dictionary<string, string>();
            responseHeaders["Location"] = url;

            var result = new HttpResult(Array.Empty<byte>(), "text/plain", HttpStatusCode.Redirect);

            AddResponseHeaders(result, responseHeaders);

            return result;
        }

        /// <summary>
        /// Gets the HTTP result.
        /// </summary>
        private IHasHeaders GetHttpResult(IRequest requestContext, Stream content, string contentType, bool addCachePrevention, IDictionary<string, string> responseHeaders = null)
        {
            var result = new StreamWriter(content, contentType, _logger);

            if (responseHeaders == null)
            {
                responseHeaders = new Dictionary<string, string>();
            }

            if (addCachePrevention && !responseHeaders.TryGetValue("Expires", out string expires))
            {
                responseHeaders["Expires"] = "-1";
            }

            AddResponseHeaders(result, responseHeaders);

            return result;
        }

        /// <summary>
        /// Gets the HTTP result.
        /// </summary>
        private IHasHeaders GetHttpResult(IRequest requestContext, byte[] content, string contentType, bool addCachePrevention, IDictionary<string, string> responseHeaders = null)
        {
            string compressionType = null;
            bool isHeadRequest = false;

            if (requestContext != null)
            {
                compressionType = GetCompressionType(requestContext, content, contentType);
                isHeadRequest = string.Equals(requestContext.Verb, "head", StringComparison.OrdinalIgnoreCase);
            }

            IHasHeaders result;
            if (string.IsNullOrEmpty(compressionType))
            {
                var contentLength = content.Length;

                if (isHeadRequest)
                {
                    content = Array.Empty<byte>();
                }

                result = new StreamWriter(content, contentType, contentLength, _logger);
            }
            else
            {
                result = GetCompressedResult(content, compressionType, responseHeaders, isHeadRequest, contentType);
            }

            if (responseHeaders == null)
            {
                responseHeaders = new Dictionary<string, string>();
            }

            if (addCachePrevention && !responseHeaders.TryGetValue("Expires", out string expires))
            {
                responseHeaders["Expires"] = "-1";
            }

            AddResponseHeaders(result, responseHeaders);

            return result;
        }

        /// <summary>
        /// Gets the HTTP result.
        /// </summary>
        private IHasHeaders GetHttpResult(IRequest requestContext, string content, string contentType, bool addCachePrevention, IDictionary<string, string> responseHeaders = null)
        {
            IHasHeaders result;

            var bytes = Encoding.UTF8.GetBytes(content);

            var compressionType = requestContext == null ? null : GetCompressionType(requestContext, bytes, contentType);

            var isHeadRequest = requestContext == null ? false : string.Equals(requestContext.Verb, "head", StringComparison.OrdinalIgnoreCase);

            if (string.IsNullOrEmpty(compressionType))
            {
                var contentLength = bytes.Length;

                if (isHeadRequest)
                {
                    bytes = Array.Empty<byte>();
                }

                result = new StreamWriter(bytes, contentType, contentLength, _logger);
            }
            else
            {
                result = GetCompressedResult(bytes, compressionType, responseHeaders, isHeadRequest, contentType);
            }

            if (responseHeaders == null)
            {
                responseHeaders = new Dictionary<string, string>();
            }

            if (addCachePrevention && !responseHeaders.TryGetValue("Expires", out string expires))
            {
                responseHeaders["Expires"] = "-1";
            }

            AddResponseHeaders(result, responseHeaders);

            return result;
        }

        /// <summary>
        /// Gets the optimized result.
        /// </summary>
        /// <typeparam name="T"></typeparam>
        public object GetResult<T>(IRequest requestContext, T result, IDictionary<string, string> responseHeaders = null)
            where T : class
        {
            if (result == null)
            {
                throw new ArgumentNullException(nameof(result));
            }

            if (responseHeaders == null)
            {
                responseHeaders = new Dictionary<string, string>(StringComparer.OrdinalIgnoreCase);
            }

            responseHeaders["Expires"] = "-1";

            return ToOptimizedResultInternal(requestContext, result, responseHeaders);
        }

        private string GetCompressionType(IRequest request, byte[] content, string responseContentType)
        {
            if (responseContentType == null)
            {
                return null;
            }

            // Per apple docs, hls manifests must be compressed
            if (!responseContentType.StartsWith("text/", StringComparison.OrdinalIgnoreCase) &&
                responseContentType.IndexOf("json", StringComparison.OrdinalIgnoreCase) == -1 &&
                responseContentType.IndexOf("javascript", StringComparison.OrdinalIgnoreCase) == -1 &&
                responseContentType.IndexOf("xml", StringComparison.OrdinalIgnoreCase) == -1 &&
                responseContentType.IndexOf("application/x-mpegURL", StringComparison.OrdinalIgnoreCase) == -1)
            {
                return null;
            }

            if (content.Length < 1024)
            {
                return null;
            }

            return GetCompressionType(request);
        }

        private static string GetCompressionType(IRequest request)
        {
            var acceptEncoding = request.Headers["Accept-Encoding"];

            if (acceptEncoding != null)
            {
                //if (_brotliCompressor != null && acceptEncoding.IndexOf("br", StringComparison.OrdinalIgnoreCase) != -1)
                //    return "br";

                if (acceptEncoding.IndexOf("deflate", StringComparison.OrdinalIgnoreCase) != -1)
                    return "deflate";

                if (acceptEncoding.IndexOf("gzip", StringComparison.OrdinalIgnoreCase) != -1)
                    return "gzip";
            }

            return null;
        }

        /// <summary>
        /// Returns the optimized result for the IRequestContext.
        /// Does not use or store results in any cache.
        /// </summary>
        /// <param name="request"></param>
        /// <param name="dto"></param>
        /// <returns></returns>
        public object ToOptimizedResult<T>(IRequest request, T dto)
        {
            return ToOptimizedResultInternal(request, dto);
        }

        private object ToOptimizedResultInternal<T>(IRequest request, T dto, IDictionary<string, string> responseHeaders = null)
        {
            var contentType = request.ResponseContentType;

            switch (GetRealContentType(contentType))
            {
                case "application/xml":
                case "text/xml":
                case "text/xml; charset=utf-8": //"text/xml; charset=utf-8" also matches xml
                    return GetHttpResult(request, SerializeToXmlString(dto), contentType, false, responseHeaders);

                case "application/json":
                case "text/json":
                    return GetHttpResult(request, _jsonSerializer.SerializeToString(dto), contentType, false, responseHeaders);
                default:
                    break;
            }

            var isHeadRequest = string.Equals(request.Verb, "head", StringComparison.OrdinalIgnoreCase);

            var ms = new MemoryStream();
            var writerFn = RequestHelper.GetResponseWriter(HttpListenerHost.Instance, contentType);

            writerFn(dto, ms);

            ms.Position = 0;

            if (isHeadRequest)
            {
                using (ms)
                {
                    return GetHttpResult(request, Array.Empty<byte>(), contentType, true, responseHeaders);
                }
            }

            return GetHttpResult(request, ms, contentType, true, responseHeaders);
        }

        private IHasHeaders GetCompressedResult(byte[] content,
            string requestedCompressionType,
            IDictionary<string, string> responseHeaders,
            bool isHeadRequest,
            string contentType)
        {
            if (responseHeaders == null)
            {
                responseHeaders = new Dictionary<string, string>(StringComparer.OrdinalIgnoreCase);
            }

            content = Compress(content, requestedCompressionType);
            responseHeaders["Content-Encoding"] = requestedCompressionType;

            responseHeaders["Vary"] = "Accept-Encoding";

            var contentLength = content.Length;

            if (isHeadRequest)
            {
                var result = new StreamWriter(Array.Empty<byte>(), contentType, contentLength, _logger);
                AddResponseHeaders(result, responseHeaders);
                return result;
            }
            else
            {
                var result = new StreamWriter(content, contentType, contentLength, _logger);
                AddResponseHeaders(result, responseHeaders);
                return result;
            }
        }

        private byte[] Compress(byte[] bytes, string compressionType)
        {
            if (string.Equals(compressionType, "br", StringComparison.OrdinalIgnoreCase))
                return CompressBrotli(bytes);

            if (string.Equals(compressionType, "deflate", StringComparison.OrdinalIgnoreCase))
                return Deflate(bytes);

            if (string.Equals(compressionType, "gzip", StringComparison.OrdinalIgnoreCase))
                return GZip(bytes);

            throw new NotSupportedException(compressionType);
        }

        private byte[] CompressBrotli(byte[] bytes)
        {
            return _brotliCompressor.Compress(bytes);
        }

        private static byte[] Deflate(byte[] bytes)
        {
            // In .NET FX incompat-ville, you can't access compressed bytes without closing DeflateStream
            // Which means we must use MemoryStream since you have to use ToArray() on a closed Stream
            using (var ms = new MemoryStream())
            using (var zipStream = new DeflateStream(ms, CompressionMode.Compress))
            {
                zipStream.Write(bytes, 0, bytes.Length);
                zipStream.Dispose();

                return ms.ToArray();
            }
        }

        private static byte[] GZip(byte[] buffer)
        {
            using (var ms = new MemoryStream())
            using (var zipStream = new GZipStream(ms, CompressionMode.Compress))
            {
                zipStream.Write(buffer, 0, buffer.Length);
                zipStream.Dispose();

                return ms.ToArray();
            }
        }

        public static string GetRealContentType(string contentType)
        {
            return contentType == null
                       ? null
                       : contentType.Split(';')[0].ToLower().Trim();
        }

        private static string SerializeToXmlString(object from)
        {
            using (var ms = new MemoryStream())
            {
                var xwSettings = new XmlWriterSettings();
                xwSettings.Encoding = new UTF8Encoding(false);
                xwSettings.OmitXmlDeclaration = false;

                using (var xw = XmlWriter.Create(ms, xwSettings))
                {
                    var serializer = new DataContractSerializer(from.GetType());
                    serializer.WriteObject(xw, from);
                    xw.Flush();
                    ms.Seek(0, SeekOrigin.Begin);
                    using (var reader = new StreamReader(ms))
                    {
                        return reader.ReadToEnd();
                    }
                }
            }
        }

        /// <summary>
        /// Pres the process optimized result.
        /// </summary>
        private object GetCachedResult(IRequest requestContext, IDictionary<string, string> responseHeaders, Guid cacheKey, string cacheKeyString, DateTime? lastDateModified, TimeSpan? cacheDuration, string contentType)
        {
            responseHeaders["ETag"] = string.Format("\"{0}\"", cacheKeyString);

            bool noCache = (requestContext.Headers.Get("Cache-Control") ?? string.Empty).IndexOf("no-cache", StringComparison.OrdinalIgnoreCase) != -1;

            if (!noCache)
            {
                if (IsNotModified(requestContext, cacheKey, lastDateModified, cacheDuration))
                {
                    AddAgeHeader(responseHeaders, lastDateModified);
                    AddExpiresHeader(responseHeaders, cacheKeyString, cacheDuration);

                    var result = new HttpResult(Array.Empty<byte>(), contentType ?? "text/html", HttpStatusCode.NotModified);

                    AddResponseHeaders(result, responseHeaders);

                    return result;
                }
            }

            AddCachingHeaders(responseHeaders, cacheKeyString, lastDateModified, cacheDuration);

            return null;
        }

        public Task<object> GetStaticFileResult(IRequest requestContext,
            string path,
            FileShareMode fileShare = FileShareMode.Read)
        {
            if (string.IsNullOrEmpty(path))
            {
                throw new ArgumentNullException(nameof(path));
            }

            return GetStaticFileResult(requestContext, new StaticFileResultOptions
            {
                Path = path,
                FileShare = fileShare
            });
        }

        public Task<object> GetStaticFileResult(IRequest requestContext, StaticFileResultOptions options)
        {
            var path = options.Path;
            var fileShare = options.FileShare;

            if (string.IsNullOrEmpty(path))
            {
                throw new ArgumentNullException(nameof(path));
            }

            if (fileShare != FileShareMode.Read && fileShare != FileShareMode.ReadWrite)
            {
                throw new ArgumentException("FileShare must be either Read or ReadWrite");
            }

            if (string.IsNullOrEmpty(options.ContentType))
            {
                options.ContentType = MimeTypes.GetMimeType(path);
            }

            if (!options.DateLastModified.HasValue)
            {
                options.DateLastModified = _fileSystem.GetLastWriteTimeUtc(path);
            }

            var cacheKey = path + options.DateLastModified.Value.Ticks;

            options.CacheKey = cacheKey.GetMD5();
            options.ContentFactory = () => Task.FromResult(GetFileStream(path, fileShare));

            options.ResponseHeaders = options.ResponseHeaders ?? new Dictionary<string, string>(StringComparer.OrdinalIgnoreCase);

            return GetStaticResult(requestContext, options);
        }

        /// <summary>
        /// Gets the file stream.
        /// </summary>
        /// <param name="path">The path.</param>
        /// <param name="fileShare">The file share.</param>
        /// <returns>Stream.</returns>
        private Stream GetFileStream(string path, FileShareMode fileShare)
        {
            return _fileSystem.GetFileStream(path, FileOpenMode.Open, FileAccessMode.Read, fileShare);
        }

        public Task<object> GetStaticResult(IRequest requestContext,
            Guid cacheKey,
            DateTime? lastDateModified,
            TimeSpan? cacheDuration,
            string contentType,
            Func<Task<Stream>> factoryFn,
            IDictionary<string, string> responseHeaders = null,
            bool isHeadRequest = false)
        {
            return GetStaticResult(requestContext, new StaticResultOptions
            {
                CacheDuration = cacheDuration,
                CacheKey = cacheKey,
                ContentFactory = factoryFn,
                ContentType = contentType,
                DateLastModified = lastDateModified,
                IsHeadRequest = isHeadRequest,
                ResponseHeaders = responseHeaders
            });
        }

        public async Task<object> GetStaticResult(IRequest requestContext, StaticResultOptions options)
        {
            var cacheKey = options.CacheKey;
            options.ResponseHeaders = options.ResponseHeaders ?? new Dictionary<string, string>(StringComparer.OrdinalIgnoreCase);
            var contentType = options.ContentType;

            if (!cacheKey.Equals(Guid.Empty))
            {
                var key = cacheKey.ToString("N");

                // See if the result is already cached in the browser
                var result = GetCachedResult(requestContext, options.ResponseHeaders, cacheKey, key, options.DateLastModified, options.CacheDuration, contentType);

                if (result != null)
                {
                    return result;
                }
            }

            // TODO: We don't really need the option value
            var isHeadRequest = options.IsHeadRequest || string.Equals(requestContext.Verb, "HEAD", StringComparison.OrdinalIgnoreCase);
            var factoryFn = options.ContentFactory;
            var responseHeaders = options.ResponseHeaders;

            //var requestedCompressionType = GetCompressionType(requestContext);

            var rangeHeader = requestContext.Headers.Get("Range");

            if (!isHeadRequest && !string.IsNullOrEmpty(options.Path))
            {
                var hasHeaders = new FileWriter(options.Path, contentType, rangeHeader, _logger, _fileSystem)
                {
                    OnComplete = options.OnComplete,
                    OnError = options.OnError,
                    FileShare = options.FileShare
                };

                AddResponseHeaders(hasHeaders, options.ResponseHeaders);
                return hasHeaders;
            }

            var stream = await factoryFn().ConfigureAwait(false);

            var totalContentLength = options.ContentLength;
            if (!totalContentLength.HasValue)
            {
                try
                {
                    totalContentLength = stream.Length;
                }
                catch (NotSupportedException)
                {

                }
            }

            if (!string.IsNullOrWhiteSpace(rangeHeader) && totalContentLength.HasValue)
            {
                var hasHeaders = new RangeRequestWriter(rangeHeader, totalContentLength.Value, stream, contentType, isHeadRequest, _logger)
                {
                    OnComplete = options.OnComplete
                };

                AddResponseHeaders(hasHeaders, options.ResponseHeaders);
                return hasHeaders;
            }
            else
            {
                if (totalContentLength.HasValue)
                {
                    responseHeaders["Content-Length"] = totalContentLength.Value.ToString(UsCulture);
                }

                if (isHeadRequest)
                {
                    using (stream)
                    {
                        return GetHttpResult(requestContext, Array.Empty<byte>(), contentType, true, responseHeaders);
                    }
                }

                var hasHeaders = new StreamWriter(stream, contentType, _logger)
                {
                    OnComplete = options.OnComplete,
                    OnError = options.OnError
                };

                AddResponseHeaders(hasHeaders, options.ResponseHeaders);
                return hasHeaders;
            }
        }

        /// <summary>
        /// The us culture
        /// </summary>
        private static readonly CultureInfo UsCulture = new CultureInfo("en-US");

        /// <summary>
        /// Adds the caching responseHeaders.
        /// </summary>
        private void AddCachingHeaders(IDictionary<string, string> responseHeaders, string cacheKey, DateTime? lastDateModified, TimeSpan? cacheDuration)
        {
            // Don't specify both last modified and Etag, unless caching unconditionally. They are redundant
            // https://developers.google.com/speed/docs/best-practices/caching#LeverageBrowserCaching
            if (lastDateModified.HasValue && (string.IsNullOrEmpty(cacheKey) || cacheDuration.HasValue))
            {
                AddAgeHeader(responseHeaders, lastDateModified);
                responseHeaders["Last-Modified"] = lastDateModified.Value.ToString("r");
            }

            if (cacheDuration.HasValue)
            {
                responseHeaders["Cache-Control"] = "public, max-age=" + Convert.ToInt32(cacheDuration.Value.TotalSeconds);
            }
            else if (!string.IsNullOrEmpty(cacheKey))
            {
                responseHeaders["Cache-Control"] = "public";
            }
            else
            {
                responseHeaders["Cache-Control"] = "no-cache, no-store, must-revalidate";
                responseHeaders["pragma"] = "no-cache, no-store, must-revalidate";
            }

            AddExpiresHeader(responseHeaders, cacheKey, cacheDuration);
        }

        /// <summary>
        /// Adds the expires header.
        /// </summary>
        private static void AddExpiresHeader(IDictionary<string, string> responseHeaders, string cacheKey, TimeSpan? cacheDuration)
        {
            if (cacheDuration.HasValue)
            {
                responseHeaders["Expires"] = DateTime.UtcNow.Add(cacheDuration.Value).ToString("r");
            }
            else if (string.IsNullOrEmpty(cacheKey))
            {
                responseHeaders["Expires"] = "-1";
            }
        }

        /// <summary>
        /// Adds the age header.
        /// </summary>
        /// <param name="responseHeaders">The responseHeaders.</param>
        /// <param name="lastDateModified">The last date modified.</param>
        private static void AddAgeHeader(IDictionary<string, string> responseHeaders, DateTime? lastDateModified)
        {
            if (lastDateModified.HasValue)
            {
                responseHeaders["Age"] = Convert.ToInt64((DateTime.UtcNow - lastDateModified.Value).TotalSeconds).ToString(CultureInfo.InvariantCulture);
            }
        }
        /// <summary>
        /// Determines whether [is not modified] [the specified cache key].
        /// </summary>
        /// <param name="requestContext">The request context.</param>
        /// <param name="cacheKey">The cache key.</param>
        /// <param name="lastDateModified">The last date modified.</param>
        /// <param name="cacheDuration">Duration of the cache.</param>
        /// <returns><c>true</c> if [is not modified] [the specified cache key]; otherwise, <c>false</c>.</returns>
        private bool IsNotModified(IRequest requestContext, Guid cacheKey, DateTime? lastDateModified, TimeSpan? cacheDuration)
        {
            //var isNotModified = true;

            var ifModifiedSinceHeader = requestContext.Headers.Get("If-Modified-Since");

            if (!string.IsNullOrEmpty(ifModifiedSinceHeader)
                && DateTime.TryParse(ifModifiedSinceHeader, out DateTime ifModifiedSince)
                && IsNotModified(ifModifiedSince.ToUniversalTime(), cacheDuration, lastDateModified))
            {
<<<<<<< HEAD
                if (DateTime.TryParse(ifModifiedSinceHeader, out var ifModifiedSince))
                {
                    if (IsNotModified(ifModifiedSince.ToUniversalTime(), cacheDuration, lastDateModified))
                    {
                        return true;
                    }
                }
=======
                return true;
>>>>>>> 440350a3
            }

            var ifNoneMatchHeader = requestContext.Headers.Get("If-None-Match");

            bool hasCacheKey = !cacheKey.Equals(Guid.Empty);

            // Validate If-None-Match
            if ((hasCacheKey && !string.IsNullOrEmpty(ifNoneMatchHeader)))
            {
                ifNoneMatchHeader = (ifNoneMatchHeader ?? string.Empty).Trim('\"');

<<<<<<< HEAD
                if (Guid.TryParse(ifNoneMatchHeader, out var ifNoneMatch))
=======
                if (Guid.TryParse(ifNoneMatchHeader, out Guid ifNoneMatch)
                    && cacheKey.Equals(ifNoneMatch))
>>>>>>> 440350a3
                {
                    return true;
                }
            }

            return false;
        }

        /// <summary>
        /// Determines whether [is not modified] [the specified if modified since].
        /// </summary>
        /// <param name="ifModifiedSince">If modified since.</param>
        /// <param name="cacheDuration">Duration of the cache.</param>
        /// <param name="dateModified">The date modified.</param>
        /// <returns><c>true</c> if [is not modified] [the specified if modified since]; otherwise, <c>false</c>.</returns>
        private bool IsNotModified(DateTime ifModifiedSince, TimeSpan? cacheDuration, DateTime? dateModified)
        {
            if (dateModified.HasValue)
            {
                var lastModified = NormalizeDateForComparison(dateModified.Value);
                ifModifiedSince = NormalizeDateForComparison(ifModifiedSince);

                return lastModified <= ifModifiedSince;
            }

            if (cacheDuration.HasValue)
            {
                var cacheExpirationDate = ifModifiedSince.Add(cacheDuration.Value);

                if (DateTime.UtcNow < cacheExpirationDate)
                {
                    return true;
                }
            }

            return false;
        }


        /// <summary>
        /// When the browser sends the IfModifiedDate, it's precision is limited to seconds, so this will account for that
        /// </summary>
        /// <param name="date">The date.</param>
        /// <returns>DateTime.</returns>
        private static DateTime NormalizeDateForComparison(DateTime date)
        {
            return new DateTime(date.Year, date.Month, date.Day, date.Hour, date.Minute, date.Second, date.Kind);
        }

        /// <summary>
        /// Adds the response headers.
        /// </summary>
        /// <param name="hasHeaders">The has options.</param>
        /// <param name="responseHeaders">The response headers.</param>
        private static void AddResponseHeaders(IHasHeaders hasHeaders, IEnumerable<KeyValuePair<string, string>> responseHeaders)
        {
            foreach (var item in responseHeaders)
            {
                hasHeaders.Headers[item.Key] = item.Value;
            }
        }
    }

    public interface IBrotliCompressor
    {
        byte[] Compress(byte[] content);
    }
}<|MERGE_RESOLUTION|>--- conflicted
+++ resolved
@@ -702,17 +702,7 @@
                 && DateTime.TryParse(ifModifiedSinceHeader, out DateTime ifModifiedSince)
                 && IsNotModified(ifModifiedSince.ToUniversalTime(), cacheDuration, lastDateModified))
             {
-<<<<<<< HEAD
-                if (DateTime.TryParse(ifModifiedSinceHeader, out var ifModifiedSince))
-                {
-                    if (IsNotModified(ifModifiedSince.ToUniversalTime(), cacheDuration, lastDateModified))
-                    {
-                        return true;
-                    }
-                }
-=======
                 return true;
->>>>>>> 440350a3
             }
 
             var ifNoneMatchHeader = requestContext.Headers.Get("If-None-Match");
@@ -724,12 +714,8 @@
             {
                 ifNoneMatchHeader = (ifNoneMatchHeader ?? string.Empty).Trim('\"');
 
-<<<<<<< HEAD
-                if (Guid.TryParse(ifNoneMatchHeader, out var ifNoneMatch))
-=======
                 if (Guid.TryParse(ifNoneMatchHeader, out Guid ifNoneMatch)
                     && cacheKey.Equals(ifNoneMatch))
->>>>>>> 440350a3
                 {
                     return true;
                 }
