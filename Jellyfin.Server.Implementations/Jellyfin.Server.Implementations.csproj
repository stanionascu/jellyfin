--- conflicted
+++ resolved
@@ -34,11 +34,7 @@
       <PrivateAssets>all</PrivateAssets>
       <IncludeAssets>runtime; build; native; contentfiles; analyzers; buildtransitive</IncludeAssets>
     </PackageReference>
-<<<<<<< HEAD
-    <PackageReference Include="Microsoft.EntityFrameworkCore.Tools" Version="7.0.0">
-=======
     <PackageReference Include="Microsoft.EntityFrameworkCore.Tools" Version="7.0.1">
->>>>>>> 9a740344
       <PrivateAssets>all</PrivateAssets>
       <IncludeAssets>runtime; build; native; contentfiles; analyzers; buildtransitive</IncludeAssets>
     </PackageReference>
