--- conflicted
+++ resolved
@@ -33,12 +33,8 @@
             // Write out for publishing
             string outputPath = Path.GetFullPath(Path.Combine(Path.GetDirectoryName(Assembly.GetExecutingAssembly().Location) ?? ".", "openapi.json"));
             _outputHelper.WriteLine("Writing OpenAPI Spec JSON to '{0}'.", outputPath);
-<<<<<<< HEAD
-            await File.WriteAllTextAsync(outputPath, responseBody);
-=======
             await using var fs = File.Create(outputPath);
             await response.Content.CopyToAsync(fs);
->>>>>>> 4fc27fa6
         }
     }
 }