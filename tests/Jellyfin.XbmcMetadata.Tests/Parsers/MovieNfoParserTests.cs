using System;
using System.Linq;
using System.Threading;
using Jellyfin.Data.Entities;
using MediaBrowser.Common.Configuration;
using MediaBrowser.Controller.Entities;
<<<<<<< HEAD
using MediaBrowser.Controller.Entities.Movies;
=======
using MediaBrowser.Controller.Library;
>>>>>>> 30372fcd
using MediaBrowser.Controller.Providers;
using MediaBrowser.Model.Configuration;
using MediaBrowser.Model.Entities;
using MediaBrowser.Model.Providers;
using MediaBrowser.Providers.Plugins.Tmdb.Movies;
using MediaBrowser.XbmcMetadata.Parsers;
using Microsoft.Extensions.Logging.Abstractions;
using Moq;
using Xunit;

namespace Jellyfin.XbmcMetadata.Tests.Parsers
{
    public class MovieNfoParserTests
    {
        private readonly MovieNfoParser _parser;
        private readonly IUserDataManager _userDataManager;
        private readonly User _testUser;

        public MovieNfoParserTests()
        {
            _testUser = new User("Test User", "Auth provider", "Reset provider");

            var providerManager = new Mock<IProviderManager>();

            var tmdbExternalId = new TmdbMovieExternalId();
            var externalIdInfo = new ExternalIdInfo(tmdbExternalId.ProviderName, tmdbExternalId.Key, tmdbExternalId.Type, tmdbExternalId.UrlFormatString);

            providerManager.Setup(x => x.GetExternalIdInfos(It.IsAny<IHasProviderIds>()))
                .Returns(new[] { externalIdInfo });

            var nfoConfig = new XbmcMetadataOptions()
            {
                UserId = "F38E6443-090B-4F7A-BD12-9CFF5020F7BC"
            };
            var configManager = new Mock<IConfigurationManager>();
            configManager.Setup(x => x.GetConfiguration(It.IsAny<string>()))
                .Returns(nfoConfig);

            var user = new Mock<IUserManager>();
            user.Setup(x => x.GetUserById(It.IsAny<Guid>()))
                .Returns(_testUser);

            var userData = new Mock<IUserDataManager>();
            userData.Setup(x => x.GetUserData(_testUser, It.IsAny<BaseItem>()))
                .Returns(new UserItemData());

            _userDataManager = userData.Object;
            _parser = new MovieNfoParser(new NullLogger<MovieNfoParser>(), configManager.Object, providerManager.Object, user.Object, userData.Object);
        }

        [Fact]
        public void Fetch_Valid_Succes()
        {
            var result = new MetadataResult<Video>()
            {
                Item = new Movie()
            };

            _parser.Fetch(result, "Test Data/Justice League.nfo", CancellationToken.None);
            var item = (Movie)result.Item;

            Assert.Equal("Justice League", item.OriginalTitle);
            Assert.Equal("Justice for all.", item.Tagline);
            Assert.Equal("tt0974015", item.ProviderIds[MetadataProvider.Imdb.ToString()]);
            Assert.Equal("141052", item.ProviderIds[MetadataProvider.Tmdb.ToString()]);

            Assert.Equal(4, item.Genres.Length);
            Assert.Contains("Action", item.Genres);
            Assert.Contains("Adventure", item.Genres);
            Assert.Contains("Fantasy", item.Genres);
            Assert.Contains("Sci-Fi", item.Genres);

            Assert.Equal(new DateTime(2017, 11, 15), item.PremiereDate);
            Assert.Equal(new DateTime(2017, 11, 16), item.EndDate);
            Assert.Single(item.Studios);
            Assert.Contains("DC Comics", item.Studios);

            Assert.Equal("1.777778", item.AspectRatio);
            Assert.Equal(Video3DFormat.HalfSideBySide, item.Video3DFormat);
            Assert.Equal(1920, item.Width);
            Assert.Equal(1080, item.Height);
            Assert.Equal(new TimeSpan(0, 0, 6268).Ticks, item.RunTimeTicks);
            Assert.True(item.HasSubtitles);
            Assert.Equal(7.6f, item.CriticRating);
            Assert.Equal("8.7", item.CustomRating);
            Assert.Equal("en", item.PreferredMetadataLanguage);
            Assert.Equal("us", item.PreferredMetadataCountryCode);
            Assert.Single(item.RemoteTrailers);
            Assert.Equal("https://www.youtube.com/watch?v=dQw4w9WgXcQ", item.RemoteTrailers[0].Url);

            Assert.Equal(20, result.People.Count);

            var writers = result.People.Where(x => x.Type == PersonType.Writer).ToArray();
            Assert.Equal(3, writers.Length);
            var writerNames = writers.Select(x => x.Name);
            Assert.Contains("Jerry Siegel", writerNames);
            Assert.Contains("Joe Shuster", writerNames);
            Assert.Contains("Test", writerNames);

            var directors = result.People.Where(x => x.Type == PersonType.Director).ToArray();
            Assert.Single(directors);
            Assert.Equal("Zack Snyder", directors[0].Name);

            var actors = result.People.Where(x => x.Type == PersonType.Actor).ToArray();
            Assert.Equal(15, actors.Length);

            // Only test one actor
            var aquaman = actors.FirstOrDefault(x => x.Role.Equals("Aquaman", StringComparison.Ordinal));
            Assert.NotNull(aquaman);
            Assert.Equal("Jason Momoa", aquaman!.Name);
            Assert.Equal(5, aquaman!.SortOrder);
            Assert.Equal("https://m.media-amazon.com/images/M/MV5BMTI5MTU5NjM1MV5BMl5BanBnXkFtZTcwODc4MDk0Mw@@._V1_SX1024_SY1024_.jpg", aquaman!.ImageUrl);

            var lyricist = result.People.FirstOrDefault(x => x.Type == PersonType.Lyricist);
            Assert.NotNull(lyricist);
            Assert.Equal("Test Lyricist", lyricist!.Name);

            Assert.Equal(new DateTime(2019, 8, 6, 9, 1, 18), item.DateCreated);

<<<<<<< HEAD
            // Movie set
            Assert.Equal("702342", item.ProviderIds[MetadataProvider.TmdbCollection.ToString()]);
            Assert.Equal("Justice League Collection", item.CollectionName);
        }

        [Theory]
        [InlineData("Test Data/Tmdb.nfo", "Tmdb", "30287")]
        [InlineData("Test Data/Imdb.nfo", "Imdb", "tt0944947")]
        public void Parse_UrlFile_Success(string path, string provider, string id)
        {
            var result = new MetadataResult<Video>()
            {
                Item = new Movie()
            };

            _parser.Fetch(result, path, CancellationToken.None);
            var item = (Movie)result.Item;

            Assert.Equal(id, item.ProviderIds[provider]);
=======
            // userData
            var userData = _userDataManager.GetUserData(_testUser, item);
            Assert.Equal(2, userData.PlayCount);
            Assert.True(userData.Played);
            Assert.Equal(new DateTime(2021, 02, 11, 07, 47, 23), userData.LastPlayedDate);
>>>>>>> 30372fcd
        }

        [Fact]
        public void Fetch_WithNullItem_ThrowsArgumentException()
        {
            var result = new MetadataResult<Video>();

            Assert.Throws<ArgumentException>(() => _parser.Fetch(result, "Test Data/Justice League.nfo", CancellationToken.None));
        }

        [Fact]
        public void Fetch_NullResult_ThrowsArgumentException()
        {
            var result = new MetadataResult<Video>()
            {
                Item = new Movie()
            };

            Assert.Throws<ArgumentException>(() => _parser.Fetch(result, string.Empty, CancellationToken.None));
        }
    }
}<|MERGE_RESOLUTION|>--- conflicted
+++ resolved
@@ -4,11 +4,8 @@
 using Jellyfin.Data.Entities;
 using MediaBrowser.Common.Configuration;
 using MediaBrowser.Controller.Entities;
-<<<<<<< HEAD
 using MediaBrowser.Controller.Entities.Movies;
-=======
 using MediaBrowser.Controller.Library;
->>>>>>> 30372fcd
 using MediaBrowser.Controller.Providers;
 using MediaBrowser.Model.Configuration;
 using MediaBrowser.Model.Entities;
@@ -128,7 +125,12 @@
 
             Assert.Equal(new DateTime(2019, 8, 6, 9, 1, 18), item.DateCreated);
 
-<<<<<<< HEAD
+            // userData
+            var userData = _userDataManager.GetUserData(_testUser, item);
+            Assert.Equal(2, userData.PlayCount);
+            Assert.True(userData.Played);
+            Assert.Equal(new DateTime(2021, 02, 11, 07, 47, 23), userData.LastPlayedDate);
+
             // Movie set
             Assert.Equal("702342", item.ProviderIds[MetadataProvider.TmdbCollection.ToString()]);
             Assert.Equal("Justice League Collection", item.CollectionName);
@@ -148,13 +150,6 @@
             var item = (Movie)result.Item;
 
             Assert.Equal(id, item.ProviderIds[provider]);
-=======
-            // userData
-            var userData = _userDataManager.GetUserData(_testUser, item);
-            Assert.Equal(2, userData.PlayCount);
-            Assert.True(userData.Played);
-            Assert.Equal(new DateTime(2021, 02, 11, 07, 47, 23), userData.LastPlayedDate);
->>>>>>> 30372fcd
         }
 
         [Fact]
