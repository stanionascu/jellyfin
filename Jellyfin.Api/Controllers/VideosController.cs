--- conflicted
+++ resolved
@@ -470,13 +470,8 @@
             {
                 StreamingHelpers.AddDlnaHeaders(state, Response.Headers, true, startTimeTicks, Request, _dlnaManager);
 
-<<<<<<< HEAD
-                using var httpClient = _httpClientFactory.CreateClient();
-                return await FileStreamResponseHelpers.GetStaticRemoteStreamResult(state, isHeadRequest, httpClient, HttpContext).ConfigureAwait(false);
-=======
                 var httpClient = _httpClientFactory.CreateClient();
                 return await FileStreamResponseHelpers.GetStaticRemoteStreamResult(state, isHeadRequest, this, httpClient).ConfigureAwait(false);
->>>>>>> d0f49b39
             }
 
             if (@static.HasValue && @static.Value && state.InputProtocol != MediaProtocol.File)
