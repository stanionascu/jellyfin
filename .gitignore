.directory

#################
## Eclipse
#################

*.pydevproject
.project
.metadata
bin/
tmp/
*.tmp
*.bak
*.swp
*~.nib
project.fragment.lock.json
project.lock.json
local.properties
.classpath
.settings/
.loadpath

# External tool builders
.externalToolBuilders/

# Locally stored "Eclipse launch configurations"
*.launch

# CDT-specific
.cproject

# PDT-specific
.buildpath

#################
## Media Browser
#################
ProgramData*/
CorePlugins*/
ProgramData-Server*/
ProgramData-UI*/

#################
## Visual Studio
#################

## Ignore Visual Studio temporary files, build results, and
## files generated by popular Visual Studio add-ons.

.vs/

# User-specific files
*.suo
*.user
*.sln.docstates

# Build results

[Dd]ebug/
[Rr]elease/
build/
[Bb]in/
[Oo]bj/

# MSTest test Results
[Tt]est[Rr]esult*/
[Bb]uild[Ll]og.*

*_i.c
*_p.c
*.ilk
*.meta
*.obj
*.pch
*.pdb
*.pgc
*.pgd
*.rsp
*.sbr
*.tlb
*.tli
*.tlh
*.tmp
*.tmp_proj
*.log
*.vspscc
*.vssscc
.builds
*.pidb
*.log
*.scc
*.scc
*.psess
*.vsp
*.vspx
*.orig
*.rej
*.sdf
*.opensdf
*.ipch

# Visual C++ cache files
ipch/
*.aps
*.ncb
*.opensdf
*.sdf
*.cachefile

# Visual Studio profiler
*.psess
*.vsp
*.vspx

# Guidance Automation Toolkit
*.gpState

# ReSharper is a .NET coding add-in
_ReSharper*/
*.[Rr]e[Ss]harper

# TeamCity is a build add-in
_TeamCity*

# DotCover is a Code Coverage Tool
*.dotCover

# NCrunch
*.ncrunch*
.*crunch*.local.xml

# Installshield output folder
[Ee]xpress/

# DocProject is a documentation generator add-in
DocProject/buildhelp/
DocProject/Help/*.HxT
DocProject/Help/*.HxC
DocProject/Help/*.hhc
DocProject/Help/*.hhk
DocProject/Help/*.hhp
DocProject/Help/Html2
DocProject/Help/html

# Click-Once directory
publish/

# Publish Web Output
*.Publish.xml
*.pubxml

# NuGet Packages Directory
## TODO: If you have NuGet Package Restore enabled, uncomment the next line
# packages/
dlls/
dllssigned/

# Windows Azure Build Output
csx
*.build.csdef

# Windows Store app package directory
AppPackages/

# Others
sql/
*.Cache
ClientBin/
[Ss]tyle[Cc]op.*
~$*
*~
*.dbmdl
*.[Pp]ublish.xml
*.publishsettings

# RIA/Silverlight projects
Generated_Code/

# Backup & report files from converting an old project file to a newer
# Visual Studio version. Backup files are not needed, because we have git ;-)
_UpgradeReport_Files/
Backup*/
UpgradeLog*.XML
UpgradeLog*.htm

# SQL Server files
App_Data/*.mdf
App_Data/*.ldf

#############
## Windows detritus
#############

# Windows image file caches
Thumbs.db
ehthumbs.db

# Folder config file
Desktop.ini

# Recycle Bin used on file shares
$RECYCLE.BIN/

# Mac crap
.DS_Store

#############
## Python
#############

*.py[co]

# Packages
*.egg
*.egg-info
build/
eggs/
parts/
var/
sdist/
develop-eggs/
.installed.cfg

# Installer logs
pip-log.txt

# Unit test / coverage reports
.coverage
.tox

#Translations
*.mo

#Mr Developer
.mr.developer.cfg
<<<<<<< HEAD
.vs/
=======
>>>>>>> 7aa97532

##########
# Rider
##########
.idea/

##########
# Visual Studio Code
##########
.vscode/

#########################
# Build artifacts
#########################

# Artifacts for debian-x64
deployment/debian-package-x64/pkg-src/.debhelper/
deployment/debian-package-x64/pkg-src/*.debhelper
deployment/debian-package-x64/pkg-src/debhelper-build-stamp
deployment/debian-package-x64/pkg-src/files
deployment/debian-package-x64/pkg-src/jellyfin.substvars
deployment/debian-package-x64/pkg-src/jellyfin/
# Don't ignore the debian/bin folder
!deployment/debian-package-x64/pkg-src/bin/

deployment/**/dist/
deployment/**/pkg-dist/
deployment/**/pkg-dist-tmp/
deployment/collect-dist/
<|MERGE_RESOLUTION|>--- conflicted
+++ resolved
@@ -233,10 +233,6 @@
 
 #Mr Developer
 .mr.developer.cfg
-<<<<<<< HEAD
-.vs/
-=======
->>>>>>> 7aa97532
 
 ##########
 # Rider
