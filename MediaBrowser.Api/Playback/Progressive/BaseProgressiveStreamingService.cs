using System;
using System.Collections.Generic;
using System.Globalization;
using System.IO;
using System.Threading;
using System.Threading.Tasks;
using MediaBrowser.Common.Net;
using MediaBrowser.Controller.Configuration;
using MediaBrowser.Controller.Devices;
using MediaBrowser.Controller.Dlna;
using MediaBrowser.Controller.Library;
using MediaBrowser.Controller.MediaEncoding;
using MediaBrowser.Controller.Net;
using MediaBrowser.Model.IO;
using MediaBrowser.Model.MediaInfo;
using MediaBrowser.Model.Serialization;
using MediaBrowser.Model.Services;
using Microsoft.Extensions.Logging;
using Microsoft.Net.Http.Headers;

namespace MediaBrowser.Api.Playback.Progressive
{
    /// <summary>
    /// Class BaseProgressiveStreamingService
    /// </summary>
    public abstract class BaseProgressiveStreamingService : BaseStreamingService
    {
        protected IHttpClient HttpClient { get; private set; }

        public BaseProgressiveStreamingService(
            ILogger logger,
            IServerConfigurationManager serverConfigurationManager,
            IHttpResultFactory httpResultFactory,
            IHttpClient httpClient,
            IUserManager userManager,
            ILibraryManager libraryManager,
            IIsoManager isoManager,
            IMediaEncoder mediaEncoder,
            IFileSystem fileSystem,
            IDlnaManager dlnaManager,
            IDeviceManager deviceManager,
            IMediaSourceManager mediaSourceManager,
            IJsonSerializer jsonSerializer,
<<<<<<< HEAD
            IAuthorizationContext authorizationContext,
            EncodingHelper encodingHelper)
            : base(
                serverConfig,
=======
            IAuthorizationContext authorizationContext)
            : base(
                logger,
                serverConfigurationManager,
                httpResultFactory,
>>>>>>> 67922dff
                userManager,
                libraryManager,
                isoManager,
                mediaEncoder,
                fileSystem,
                dlnaManager,
                deviceManager,
                mediaSourceManager,
                jsonSerializer,
                authorizationContext,
                encodingHelper)
        {
            HttpClient = httpClient;
        }

        /// <summary>
        /// Gets the output file extension.
        /// </summary>
        /// <param name="state">The state.</param>
        /// <returns>System.String.</returns>
        protected override string GetOutputFileExtension(StreamState state)
        {
            var ext = base.GetOutputFileExtension(state);

            if (!string.IsNullOrEmpty(ext))
            {
                return ext;
            }

            var isVideoRequest = state.VideoRequest != null;

            // Try to infer based on the desired video codec
            if (isVideoRequest)
            {
                var videoCodec = state.VideoRequest.VideoCodec;

                if (string.Equals(videoCodec, "h264", StringComparison.OrdinalIgnoreCase) ||
                    string.Equals(videoCodec, "h265", StringComparison.OrdinalIgnoreCase))
                {
                    return ".ts";
                }
                if (string.Equals(videoCodec, "theora", StringComparison.OrdinalIgnoreCase))
                {
                    return ".ogv";
                }
                if (string.Equals(videoCodec, "vpx", StringComparison.OrdinalIgnoreCase))
                {
                    return ".webm";
                }
                if (string.Equals(videoCodec, "wmv", StringComparison.OrdinalIgnoreCase))
                {
                    return ".asf";
                }
            }

            // Try to infer based on the desired audio codec
            if (!isVideoRequest)
            {
                var audioCodec = state.Request.AudioCodec;

                if (string.Equals("aac", audioCodec, StringComparison.OrdinalIgnoreCase))
                {
                    return ".aac";
                }
                if (string.Equals("mp3", audioCodec, StringComparison.OrdinalIgnoreCase))
                {
                    return ".mp3";
                }
                if (string.Equals("vorbis", audioCodec, StringComparison.OrdinalIgnoreCase))
                {
                    return ".ogg";
                }
                if (string.Equals("wma", audioCodec, StringComparison.OrdinalIgnoreCase))
                {
                    return ".wma";
                }
            }

            return null;
        }

        /// <summary>
        /// Gets the type of the transcoding job.
        /// </summary>
        /// <value>The type of the transcoding job.</value>
        protected override TranscodingJobType TranscodingJobType => TranscodingJobType.Progressive;

        /// <summary>
        /// Processes the request.
        /// </summary>
        /// <param name="request">The request.</param>
        /// <param name="isHeadRequest">if set to <c>true</c> [is head request].</param>
        /// <returns>Task.</returns>
        protected async Task<object> ProcessRequest(StreamRequest request, bool isHeadRequest)
        {
            var cancellationTokenSource = new CancellationTokenSource();

            var state = await GetState(request, cancellationTokenSource.Token).ConfigureAwait(false);

            var responseHeaders = new Dictionary<string, string>();

            if (request.Static && state.DirectStreamProvider != null)
            {
                AddDlnaHeaders(state, responseHeaders, true);

                using (state)
                {
                    var outputHeaders = new Dictionary<string, string>(StringComparer.OrdinalIgnoreCase);

                    // TODO: Don't hardcode this
                    outputHeaders[HeaderNames.ContentType] = Model.Net.MimeTypes.GetMimeType("file.ts");

                    return new ProgressiveFileCopier(state.DirectStreamProvider, outputHeaders, null, Logger, CancellationToken.None)
                    {
                        AllowEndOfFile = false
                    };
                }
            }

            // Static remote stream
            if (request.Static && state.InputProtocol == MediaProtocol.Http)
            {
                AddDlnaHeaders(state, responseHeaders, true);

                using (state)
                {
                    return await GetStaticRemoteStreamResult(state, responseHeaders, isHeadRequest, cancellationTokenSource).ConfigureAwait(false);
                }
            }

            if (request.Static && state.InputProtocol != MediaProtocol.File)
            {
                throw new ArgumentException(string.Format("Input protocol {0} cannot be streamed statically.", state.InputProtocol));
            }

            var outputPath = state.OutputFilePath;
            var outputPathExists = File.Exists(outputPath);

            var transcodingJob = ApiEntryPoint.Instance.GetTranscodingJob(outputPath, TranscodingJobType.Progressive);
            var isTranscodeCached = outputPathExists && transcodingJob != null;

            AddDlnaHeaders(state, responseHeaders, request.Static || isTranscodeCached);

            // Static stream
            if (request.Static)
            {
                var contentType = state.GetMimeType("." + state.OutputContainer, false) ?? state.GetMimeType(state.MediaPath);

                using (state)
                {
                    if (state.MediaSource.IsInfiniteStream)
                    {
                        var outputHeaders = new Dictionary<string, string>(StringComparer.OrdinalIgnoreCase)
                        {
                            [HeaderNames.ContentType] = contentType
                        };


                        return new ProgressiveFileCopier(FileSystem, state.MediaPath, outputHeaders, null, Logger, CancellationToken.None)
                        {
                            AllowEndOfFile = false
                        };
                    }

                    TimeSpan? cacheDuration = null;

                    if (!string.IsNullOrEmpty(request.Tag))
                    {
                        cacheDuration = TimeSpan.FromDays(365);
                    }

                    return await ResultFactory.GetStaticFileResult(Request, new StaticFileResultOptions
                    {
                        ResponseHeaders = responseHeaders,
                        ContentType = contentType,
                        IsHeadRequest = isHeadRequest,
                        Path = state.MediaPath,
                        CacheDuration = cacheDuration

                    }).ConfigureAwait(false);
                }
            }

            //// Not static but transcode cache file exists
            //if (isTranscodeCached && state.VideoRequest == null)
            //{
            //    var contentType = state.GetMimeType(outputPath);

            //    try
            //    {
            //        if (transcodingJob != null)
            //        {
            //            ApiEntryPoint.Instance.OnTranscodeBeginRequest(transcodingJob);
            //        }

            //        return await ResultFactory.GetStaticFileResult(Request, new StaticFileResultOptions
            //        {
            //            ResponseHeaders = responseHeaders,
            //            ContentType = contentType,
            //            IsHeadRequest = isHeadRequest,
            //            Path = outputPath,
            //            FileShare = FileShareMode.ReadWrite,
            //            OnComplete = () =>
            //            {
            //                if (transcodingJob != null)
            //                {
            //                    ApiEntryPoint.Instance.OnTranscodeEndRequest(transcodingJob);
            //                }
            //            }

            //        }).ConfigureAwait(false);
            //    }
            //    finally
            //    {
            //        state.Dispose();
            //    }
            //}

            // Need to start ffmpeg
            try
            {
                return await GetStreamResult(request, state, responseHeaders, isHeadRequest, cancellationTokenSource).ConfigureAwait(false);
            }
            catch
            {
                state.Dispose();

                throw;
            }
        }

        /// <summary>
        /// Gets the static remote stream result.
        /// </summary>
        /// <param name="state">The state.</param>
        /// <param name="responseHeaders">The response headers.</param>
        /// <param name="isHeadRequest">if set to <c>true</c> [is head request].</param>
        /// <param name="cancellationTokenSource">The cancellation token source.</param>
        /// <returns>Task{System.Object}.</returns>
        private async Task<object> GetStaticRemoteStreamResult(
            StreamState state,
            Dictionary<string, string> responseHeaders,
            bool isHeadRequest,
            CancellationTokenSource cancellationTokenSource)
        {
            var options = new HttpRequestOptions
            {
                Url = state.MediaPath,
                BufferContent = false,
                CancellationToken = cancellationTokenSource.Token
            };

            if (state.RemoteHttpHeaders.TryGetValue(HeaderNames.UserAgent, out var useragent))
            {
                options.UserAgent = useragent;
            }

            var response = await HttpClient.GetResponse(options).ConfigureAwait(false);

            responseHeaders[HeaderNames.AcceptRanges] = "none";

            // Seeing cases of -1 here
            if (response.ContentLength.HasValue && response.ContentLength.Value >= 0)
            {
                responseHeaders[HeaderNames.ContentLength] = response.ContentLength.Value.ToString(CultureInfo.InvariantCulture);
            }

            if (isHeadRequest)
            {
                using (response)
                {
                    return ResultFactory.GetResult(null, Array.Empty<byte>(), response.ContentType, responseHeaders);
                }
            }

            var result = new StaticRemoteStreamWriter(response);

            result.Headers[HeaderNames.ContentType] = response.ContentType;

            // Add the response headers to the result object
            foreach (var header in responseHeaders)
            {
                result.Headers[header.Key] = header.Value;
            }

            return result;
        }

        /// <summary>
        /// Gets the stream result.
        /// </summary>
        /// <param name="state">The state.</param>
        /// <param name="responseHeaders">The response headers.</param>
        /// <param name="isHeadRequest">if set to <c>true</c> [is head request].</param>
        /// <param name="cancellationTokenSource">The cancellation token source.</param>
        /// <returns>Task{System.Object}.</returns>
        private async Task<object> GetStreamResult(StreamRequest request, StreamState state, IDictionary<string, string> responseHeaders, bool isHeadRequest, CancellationTokenSource cancellationTokenSource)
        {
            // Use the command line args with a dummy playlist path
            var outputPath = state.OutputFilePath;

            responseHeaders[HeaderNames.AcceptRanges] = "none";

            var contentType = state.GetMimeType(outputPath);

            // TODO: The isHeadRequest is only here because ServiceStack will add Content-Length=0 to the response
            var contentLength = state.EstimateContentLength || isHeadRequest ? GetEstimatedContentLength(state) : null;

            if (contentLength.HasValue)
            {
                responseHeaders[HeaderNames.ContentLength] = contentLength.Value.ToString(CultureInfo.InvariantCulture);
            }

            // Headers only
            if (isHeadRequest)
            {
                var streamResult = ResultFactory.GetResult(null, Array.Empty<byte>(), contentType, responseHeaders);

                if (streamResult is IHasHeaders hasHeaders)
                {
                    if (contentLength.HasValue)
                    {
                        hasHeaders.Headers[HeaderNames.ContentLength] = contentLength.Value.ToString(CultureInfo.InvariantCulture);
                    }
                    else
                    {
                        hasHeaders.Headers.Remove(HeaderNames.ContentLength);
                    }
                }

                return streamResult;
            }

            var transcodingLock = ApiEntryPoint.Instance.GetTranscodingLock(outputPath);
            await transcodingLock.WaitAsync(cancellationTokenSource.Token).ConfigureAwait(false);
            try
            {
                TranscodingJob job;

                if (!File.Exists(outputPath))
                {
                    job = await StartFfMpeg(state, outputPath, cancellationTokenSource).ConfigureAwait(false);
                }
                else
                {
                    job = ApiEntryPoint.Instance.OnTranscodeBeginRequest(outputPath, TranscodingJobType.Progressive);
                    state.Dispose();
                }

                var outputHeaders = new Dictionary<string, string>(StringComparer.OrdinalIgnoreCase)
                {
                    [HeaderNames.ContentType] = contentType
                };


                // Add the response headers to the result object
                foreach (var item in responseHeaders)
                {
                    outputHeaders[item.Key] = item.Value;
                }

                return new ProgressiveFileCopier(FileSystem, outputPath, outputHeaders, job, Logger, CancellationToken.None);
            }
            finally
            {
                transcodingLock.Release();
            }
        }

        /// <summary>
        /// Gets the length of the estimated content.
        /// </summary>
        /// <param name="state">The state.</param>
        /// <returns>System.Nullable{System.Int64}.</returns>
        private long? GetEstimatedContentLength(StreamState state)
        {
            var totalBitrate = state.TotalOutputBitrate ?? 0;

            if (totalBitrate > 0 && state.RunTimeTicks.HasValue)
            {
                return Convert.ToInt64(totalBitrate * TimeSpan.FromTicks(state.RunTimeTicks.Value).TotalSeconds / 8);
            }

            return null;
        }
    }
}<|MERGE_RESOLUTION|>--- conflicted
+++ resolved
@@ -41,18 +41,12 @@
             IDeviceManager deviceManager,
             IMediaSourceManager mediaSourceManager,
             IJsonSerializer jsonSerializer,
-<<<<<<< HEAD
             IAuthorizationContext authorizationContext,
             EncodingHelper encodingHelper)
-            : base(
-                serverConfig,
-=======
-            IAuthorizationContext authorizationContext)
             : base(
                 logger,
                 serverConfigurationManager,
                 httpResultFactory,
->>>>>>> 67922dff
                 userManager,
                 libraryManager,
                 isoManager,
